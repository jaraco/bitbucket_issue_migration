#!/usr/bin/env python

# This file is part of the Bitbucket issue migration script.
#
# The script is free software: you can redistribute it and/or modify
# it under the terms of the GNU General Public License as published by
# the Free Software Foundation, either version 3 of the License, or
# (at your option) any later version.
#
# The script is distributed in the hope that it will be useful,
# but WITHOUT ANY WARRANTY; without even the implied warranty of
# MERCHANTABILITY or FITNESS FOR A PARTICULAR PURPOSE.  See the
# GNU General Public License for more details.
#
# You should have received a copy of the GNU General Public License
# along with the Bitbucket issue migration script.
# If not, see <http://www.gnu.org/licenses/>.


import argparse
import getpass
import re
import requests
import sys
import time
import pprint

try:
    import keyring
    assert keyring.get_keyring().priority
except (ImportError, AssertionError):
    # no suitable keyring is available, so mock the interface
    # to simulate no pw
    class keyring:
        get_password = staticmethod(lambda system, username: None)


def read_arguments():
    parser = argparse.ArgumentParser(
        description="A tool to migrate issues from Bitbucket to GitHub."
    )

    parser.add_argument(
        "bitbucket_repo",
        help=(
            "Bitbucket repository to pull issues from.\n"
            "Format: <user or organization name>/<repo name>\n"
            "Example: jeffwidman/bitbucket-issue-migration"
        )
    )

    parser.add_argument(
        "github_repo",
        help=(
            "GitHub repository to add issues to.\n"
            "Format: <user or organization name>/<repo name>\n"
            "Example: jeffwidman/bitbucket-issue-migration"
        )
    )

    parser.add_argument(
        "github_username",
        help=(
            "Your GitHub username. This is used only for authentication, not "
            "for the repository location."
        )
    )

    parser.add_argument(
        "-bu", "--bb_user", dest="bitbucket_username",
        help=(
            "Your Bitbucket username. This is only necessary when migrating "
            "private Bitbucket repositories."
        )
    )

    parser.add_argument(
        "-n", "--dry_run", action="store_true", dest="dry_run", default=False,
        help="Perform a dry run and print everything."
    )

    parser.add_argument(
        "-f", "--start", type=int, dest="start", default=0,
        help=(
            "The list index of the Bitbucket issue from which to start the "
            "import. Note: Normally this matches the issue ID minus one "
            "(to account for zero-based indexing). However, if issues were "
            "deleted in the past from the BB repo, the list index of the issue "
            "will decrease due to the missing issues without a corresponding "
            "decrease in the issue ID."
        )
    )

    return parser.parse_args()


def main(options):
    """Main entry point for the script."""
    bb_url = "https://api.bitbucket.org/1.0/repositories/{repo}/issues".format(
        repo=options.bitbucket_repo)
    options.bb_auth = None
    bb_repo_status = requests.head(bb_url).status_code
    if bb_repo_status == 404:
        raise RuntimeError(
            "Could not find a Bitbucket Issue Tracker at: {}\n"
            "Hint: the Bitbucket repository name is case-sensitive."
            .format(bb_url)
        )
    elif bb_repo_status == 403:  # Only need BB auth creds for private BB repos
        if not options.bitbucket_username:
            raise RuntimeError(
                """
                Trying to access a private Bitbucket repository, but no
                Bitbucket username was entered. Please rerun the script using
                the argument `--bb_user <username>` to pass in your Bitbucket
                username.
                """
            )
        kr_pass_bb = keyring.get_password('Bitbucket', options.bitbucket_username)
        bitbucket_password = kr_pass_bb or getpass.getpass(
            "Please enter your Bitbucket password.\n"
            "Note: If your Bitbucket account has two-factor authentication "
            "enabled, you must temporarily disable it until "
            "https://bitbucket.org/site/master/issues/11774/ is resolved.\n"
        )
        options.bb_auth = (options.bitbucket_username, bitbucket_password)
        # Verify BB creds work
        bb_creds_status = requests.head(bb_url, auth=options.bb_auth).status_code
        if bb_creds_status == 401:
            raise RuntimeError("Failed to login to Bitbucket.")
        elif bb_creds_status == 403:
            raise RuntimeError(
                "Bitbucket login succeeded, but user '{}' doesn't have "
                "permission to access the url: {}"
                .format(options.bitbucket_username, bb_url)
            )

    # Always need the GH pass so format_user() can verify links to GitHub user
    # profiles don't 404. Auth'ing necessary to get higher GH rate limits.
    kr_pass_gh = keyring.get_password('Github', options.github_username)
    github_password = kr_pass_gh or getpass.getpass(
        "Please enter your GitHub password.\n"
        "Note: If your GitHub account has authentication enabled, "
        "you must use a personal access token from "
        "https://github.com/settings/tokens in place of a password for this "
        "script.\n"
    )
    options.gh_auth = (options.github_username, github_password)
    # Verify GH creds work
    gh_repo_url = 'https://api.github.com/repos/' + options.github_repo
    gh_repo_status = requests.head(gh_repo_url, auth=options.gh_auth).status_code
    if gh_repo_status == 401:
        raise RuntimeError("Failed to login to GitHub.")
    elif gh_repo_status == 403:
        raise RuntimeError(
            "GitHub login succeeded, but user '{}' either doesn't have "
            "permission to access the repo at: {}\n"
            "or is over their GitHub API rate limit.\n"
            "You can read more about GitHub's API rate limiting policies here: "
            "https://developer.github.com/v3/#rate-limiting"
            .format(options.github_username, gh_repo_url)
        )
    elif gh_repo_status == 404:
        raise RuntimeError("Could not find a GitHub repo at: " + gh_repo_url)

    issues = get_issues(bb_url, options.start, options.bb_auth)
    fill_gaps(issues, options.start)
    for index, issue in enumerate(issues):
        if isinstance(issue, DummyIssue):
            comments = []
        else:
            comments = get_issue_comments(issue['local_id'], bb_url, options.bb_auth)
        gh_issue = convert_issue(issue, options)
        gh_comments = [convert_comment(c, options) for c in comments
                       if convert_comment(c, options) is not None]

        if options.dry_run:
            print("\nIssue: ", gh_issue)
            print("\nComments: ", gh_comments)
        else:
            # GitHub's Import API currently requires a special header
            headers = {'Accept': 'application/vnd.github.golden-comet-preview+json'}
            push_respo = push_github_issue(
                gh_issue, gh_comments, options.github_repo, options.gh_auth, headers
            )
            # issue POSTed successfully, now verify the import finished before
            # continuing. Otherwise, we risk issue IDs not being sync'd between
            # Bitbucket and GitHub because GitHub processes the data in the
            # background, so IDs can be out of order if two issues are POSTed
            # and the latter finishes before the former. For example, if the
            # former had a bunch more comments to be processed.
            # https://github.com/jeffwidman/bitbucket-issue-migration/issues/45
            status_url = push_respo.json()['url']
            resp = verify_github_issue_import_finished(
                status_url, options.gh_auth, headers)

            # Verify GH & BB issue IDs match.
            # If this assertion fails, convert_links() will have incorrect
            # output.  This condition occurs when:
            # - the GH repository has pre-existing issues.
            # - the Bitbucket repository has gaps in the numbering.
            if resp:
                gh_issue_url = resp.json()['issue_url']
                gh_issue_id = int(gh_issue_url.split('/')[-1])
                assert gh_issue_id == issue['local_id']
        print("Completed {} of {} issues".format(index + 1, len(issues)))


class DummyIssue(dict):
    def __init__(self, num):
        self.update(
            local_id=num,
            #...
        )


def fill_gaps(issues, offset):
    """
    Fill gaps in the issues, assuming an initial offset.

    >>> issues = [
    ...     dict(local_id=2),
    ...     dict(local_id=4),
    ...     dict(local_id=7),
    ... ]
    >>> fill_gaps(issues, 0)
    >>> [issue['local_id'] for issue in issues]
    [1, 2, 3, 4, 5, 6, 7]

    >>> issues = [
    ...     dict(local_id=52),
    ...     dict(local_id=54),
    ... ]
    >>> fill_gaps(issues, 50)
    >>> [issue['local_id'] for issue in issues]
    [51, 52, 53, 54]
    """
    start = offset + 1
    num = start
    index = num - start
    while index < len(issues):
        if issues[index]['local_id'] > num:
            issues[index:index] = [DummyIssue(num)]
        num += 1
        index = num - start


def get_issues(bb_url, start, bb_auth):
    """Fetch the issues from Bitbucket."""
    issues = []
    initial_offset = start

    while True:  # keep fetching additional pages of issues until all processed
        respo = requests.get(
            bb_url, auth=bb_auth,
            params={'sort': 'local_id', 'start': start, 'limit': 50}
        )
        if respo.status_code == 200:
            result = respo.json()
            # check to see if there are issues to process, if not break out.
            if not result['issues']:
                break
            issues += result['issues']
            # 'start' is the current list index of the issue, not the issue ID
            start += len(result['issues'])
        else:
            raise RuntimeError(
                "Bitbucket returned an unexpected HTTP status code: {}"
                .format(respo.status_code)
            )

    # BB returns a 'count' param that is the total number of issues
    assert len(issues) == result['count'] - initial_offset
    return issues


def get_issue_comments(issue_id, bb_url, bb_auth):
    """Fetch the comments for the specified Bitbucket issue."""
    url = "{bb_url}/{issue_id}/comments/".format(**locals())
    # BB API always returns newest comments first, regardless of 'sort' param;
    # however, comment order doesn't matter because we don't care about
    # comment IDs and GitHub sorts by creation date when displaying.
    respo = requests.get(url, auth=bb_auth)
    if respo.status_code != 200:
        raise RuntimeError(
            "Failed to get issue comments from: {} due to unexpected HTTP "
            "status code: {}"
            .format(url, respo.status_code)
        )
    return respo.json()


def convert_issue(issue, options):
    """
    Convert an issue schema from Bitbucket to GitHub's Issue Import API
    """
    # Bitbucket issues have an 'is_spam' field that Akismet sets true/false.
    # they still need to be imported so that issue IDs stay sync'd

    if isinstance(issue, DummyIssue):
        return dict(
            title="dummy issue",
            body="filler issue created by bitbucket_issue_migration",
            closed=True,
        )
    labels = [issue['priority']]
    for k, v in issue['metadata'].items():
        if k in ['component', 'kind', 'milestone', 'version'] and v is not None:
            labels.append(v)

    return {
        'title': issue['title'],
        'body': format_issue_body(issue, options),
        'closed': issue['status'] not in ('open', 'new'),
        'created_at': convert_date(issue['utc_created_on']),
        'labels': labels,
        # milestones are supported by both BB and GH APIs. Need to provide a
        # mapping from milestone titles in BB to milestone IDs in GH. The
        # milestone ID must already exist in GH or the import will be rejected.
        # GitHub schema: 'milestone': <integer ID>
        # Bitbucket schema: issue['metadata']['milestone']: <string Title>
        ####
        # GitHub Import API supports assignee, but we can't use it because
        # our mapping of BB users to GH users isn't 100% accurate
        # 'assignee': "jonmagic",
    }


def convert_comment(comment, options):
    """
    Convert an issue comment from Bitbucket schema to GitHub's Issue Import API
    schema.

    Bitbucket status comments (assigned, version, etc. changes) are not
    imported to minimize noise.
    """
    if comment['content']:  # BB status comments have no content
        return {
            'created_at': convert_date(comment['utc_created_on']),
            'body': format_comment_body(comment, options),
        }


def format_issue_body(issue, options):
    content = convert_changesets(issue['content'])
    content = convert_creole_braces(content)
    content = convert_links(content, options)
    return """Originally reported by: **{reporter}**

{sep}

{content}

{sep}
- Bitbucket: https://bitbucket.org/{repo}/issue/{id}
""".format(
        # anonymous issues are missing 'reported_by' key
        reporter=format_user(issue.get('reported_by', None), options.gh_auth),
        sep='-' * 40,
        content=content,
        repo=options.bitbucket_repo,
        id=issue['local_id'],
    )


def format_comment_body(comment, options):
    content = convert_changesets(comment['content'])
    content = convert_creole_braces(content)
    content = convert_links(content, options)
    return """*Original comment by* **{author}**:

{sep}

{content}
""".format(
        author=format_user(comment['author_info'], options.gh_auth),
        sep='-' * 40,
        content=content
    )


def format_user(user, gh_auth):
    """
    Format a Bitbucket user's info into a string containing either 'Anonymous'
    or their name and links to their Bitbucket and GitHub profiles.

    The GitHub profile link may be incorrect because it assumes they reused
    their Bitbucket username on GitHub.
    """
    # anonymous comments have null 'author_info', anonymous issues don't have
    # 'reported_by' key, so just be sure to pass in None
    if user is None:
        return "Anonymous"
    bb_user = "Bitbucket: [{0}](https://bitbucket.org/{0})".format(user['username'])
    # Verify GH user link doesn't 404. Unfortunately can't use
    # https://github.com/<name> because it might be an organization
    gh_user_url = ('https://api.github.com/users/' + user['username'])
    status_code = requests.head(gh_user_url, auth=gh_auth).status_code
    if status_code == 200:
        gh_user = "GitHub: [{0}](https://github.com/{0})".format(user['username'])
    elif status_code == 404:
        gh_user = "GitHub: Unknown"
    elif status_code == 403:
        raise RuntimeError(
            "GitHub returned HTTP Status Code 403 Forbidden when accessing: {}."
            "\nThis may be due to rate limiting.\n"
            "You can read more about GitHub's API rate limiting policies here: "
            "https://developer.github.com/v3/#rate-limiting"
            .format(gh_user_url)
        )
    else:
        raise RuntimeError(
            "Failed to check GitHub User url: {} due to "
            "unexpected HTTP status code: {}"
            .format(gh_user_url, status_code)
        )
    return (user['display_name'] + " (" + bb_user + ", " + gh_user + ")")


def convert_date(bb_date):
    """Convert the date from Bitbucket format to GitHub format."""
    # '2012-11-26 09:59:39+00:00'
    m = re.search(r'(\d\d\d\d-\d\d-\d\d) (\d\d:\d\d:\d\d)', bb_date)
    if m:
        return '{}T{}Z'.format(m.group(1), m.group(2))

    raise RuntimeError("Could not parse date: {}".format(bb_date))


def convert_changesets(content):
    """
    Remove changeset references like:

        → <<cset 22f3981d50c8>>'

    Since they point to mercurial changesets and there's no easy way to map them
    to git hashes, better to remove them altogether.
    """
    lines = content.splitlines()
    filtered_lines = [l for l in lines if not l.startswith("→ <<cset")]
    return "\n".join(filtered_lines)


def convert_creole_braces(content):
    """
    Convert Creole code blocks to Markdown formatting.

    Convert text wrapped in "{{{" and "}}}" to "`" for inline code and
    four-space indentation for multi-line code blocks.
    """
    lines = []
    in_block = False
    for line in content.splitlines():
        if line.startswith("{{{") or line.startswith("}}}"):
            if "{{{" in line:
                _, _, after = line.partition("{{{")
                lines.append('    ' + after)
                in_block = True
            if "}}}" in line:
                before, _, _ = line.partition("}}}")
                lines.append('    ' + before)
                in_block = False
        else:
            if in_block:
                lines.append("    " + line)
            else:
                lines.append(line.replace("{{{", "`").replace("}}}", "`"))
    return "\n".join(lines)


def convert_links(content, options):
    """
    Convert absolute links to other issues related to this repository to
    relative links ("#<id>").
    """
    pattern = r'https://bitbucket.org/{repo}/issue/(\d+)'.format(
        repo=options.bitbucket_repo)
    return re.sub(pattern, r'#\1', content)


def push_github_issue(issue, comments, github_repo, auth, headers):
    """
    Push a single issue to GitHub.

    Importing via GitHub's normal Issue API quickly triggers anti-abuse rate
    limits. So we use their dedicated Issue Import API instead:
    https://gist.github.com/jonmagic/5282384165e0f86ef105
    https://github.com/nicoddemus/bitbucket_issue_migration/issues/1
    """
    issue_data = {'issue': issue, 'comments': comments}
    url = 'https://api.github.com/repos/{repo}/import/issues'.format(
        repo=github_repo)
    respo = requests.post(url, json=issue_data, auth=auth, headers=headers)
    if respo.status_code == 202:
        return respo
    elif respo.status_code == 422:
        raise RuntimeError(
            "Initial import validation failed for issue '{}' due to the "
            "following errors:\n{}".format(issue['title'], respo.json())
        )
    else:
        raise RuntimeError(
            "Failed to POST issue: '{}' due to unexpected HTTP status code: {}"
            .format(issue['title'], respo.status_code)
        )


def verify_github_issue_import_finished(status_url, auth, headers):
    """
    Check the status of a GitHub issue import.

    If the status is 'pending', it sleeps, then rechecks until the status is
    either 'imported' or 'failed'.
    """
    while True:  # keep checking until status is something other than 'pending'
        respo = requests.get(status_url, auth=auth, headers=headers)
<<<<<<< HEAD
        if respo.status_code in (403, 404):
            print(respo.status_code, "retrieving status URL", status_url)
            pprint.pprint(respo.headers)
=======
        if respo.status_code == 404:
            print("404 retrieving status URL", status_url)
            print(
                "GitHub sometimes inexplicably returns a 404 for the "
                "check url for a single issue even when the issue "
                "imports successfully. For details, see #77."
            )
>>>>>>> 330beb1d
            return
        if respo.status_code != 200:
            raise RuntimeError(
                "Failed to check GitHub issue import status url: {} due to "
                "unexpected HTTP status code: {}"
                .format(status_url, respo.status_code)
            )
        status = respo.json()['status']
        if status != 'pending':
            break
        time.sleep(1)
    if status == 'imported':
        print("Imported Issue:", respo.json()['issue_url'])
    elif status == 'failed':
        raise RuntimeError(
            "Failed to import GitHub issue due to the following errors:\n{}"
            .format(respo.json())
        )
    else:
        raise RuntimeError(
            "Status check for GitHub issue import returned unexpected status: "
            "'{}'"
            .format(status)
        )
    return respo


if __name__ == "__main__":
    options = read_arguments()
    sys.exit(main(options))<|MERGE_RESOLUTION|>--- conflicted
+++ resolved
@@ -514,19 +514,14 @@
     """
     while True:  # keep checking until status is something other than 'pending'
         respo = requests.get(status_url, auth=auth, headers=headers)
-<<<<<<< HEAD
         if respo.status_code in (403, 404):
             print(respo.status_code, "retrieving status URL", status_url)
-            pprint.pprint(respo.headers)
-=======
-        if respo.status_code == 404:
-            print("404 retrieving status URL", status_url)
-            print(
+            respo.status_code == 404 and print(
                 "GitHub sometimes inexplicably returns a 404 for the "
                 "check url for a single issue even when the issue "
                 "imports successfully. For details, see #77."
             )
->>>>>>> 330beb1d
+            pprint.pprint(respo.headers)
             return
         if respo.status_code != 200:
             raise RuntimeError(
